--- conflicted
+++ resolved
@@ -253,15 +253,9 @@
 
         // Find the required Things by sign in a transaction.
         db.begin();
-<<<<<<< HEAD
         final List<? extends Thing> found1 = service.findByPartialSignAndClass(
-                "Person1", SignPatternTestData.classOfPersonIri, now);
+                "person1", SignPatternTestData.classOfPersonIri, now);
         final List<? extends Thing> found2 = service.findByPartialSignAndClass(
-=======
-        final List<? extends Thing> found1 = service.findByPartialSignAndClassCaseInsensitive(
-                "person1", SignPatternTestData.classOfPersonIri, now);
-        final List<? extends Thing> found2 = service.findByPartialSignAndClassCaseInsensitive(
->>>>>>> 806a9bc1
                 "Person2", SignPatternTestData.classOfPersonIri, now);
         db.commit();
 
