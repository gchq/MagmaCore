/*
 * Copyright 2021 Crown Copyright
 *
 * Licensed under the Apache License, Version 2.0 (the "License"); you may not use this file except
 * in compliance with the License. You may obtain a copy of the License at
 *
 * http://www.apache.org/licenses/LICENSE-2.0
 *
 * Unless required by applicable law or agreed to in writing, software distributed under the License
 * is distributed on an "AS IS" BASIS, WITHOUT WARRANTIES OR CONDITIONS OF ANY KIND, either express
 * or implied. See the License for the specific language governing permissions and limitations under
 * the License.
 */

package uk.gov.gchq.magmacore.service;

import java.io.InputStream;
import java.io.PrintStream;
import java.time.Instant;
import java.util.Collection;
import java.util.HashMap;
import java.util.List;
import java.util.Map;
import java.util.Set;
import java.util.function.Function;
import java.util.stream.Collectors;

import org.apache.jena.rdf.model.RDFNode;
import org.apache.jena.riot.Lang;

import uk.gov.gchq.magmacore.database.MagmaCoreDatabase;
import uk.gov.gchq.magmacore.database.query.QueryResult;
import uk.gov.gchq.magmacore.database.query.QueryResultList;
import uk.gov.gchq.magmacore.exception.MagmaCoreException;
import uk.gov.gchq.magmacore.hqdm.model.Individual;
import uk.gov.gchq.magmacore.hqdm.model.KindOfAssociation;
import uk.gov.gchq.magmacore.hqdm.model.Participant;
import uk.gov.gchq.magmacore.hqdm.model.Pattern;
import uk.gov.gchq.magmacore.hqdm.model.PointInTime;
import uk.gov.gchq.magmacore.hqdm.model.RecognizingLanguageCommunity;
import uk.gov.gchq.magmacore.hqdm.model.RepresentationByPattern;
import uk.gov.gchq.magmacore.hqdm.model.Role;
import uk.gov.gchq.magmacore.hqdm.model.Thing;
import uk.gov.gchq.magmacore.hqdm.rdf.iri.HQDM;
import uk.gov.gchq.magmacore.hqdm.rdf.iri.IRI;
import uk.gov.gchq.magmacore.service.dto.ParticipantDetails;
import uk.gov.gchq.magmacore.service.dto.SignPatternDto;
import uk.gov.gchq.magmacore.service.sparql.MagmaCoreServiceQueries;
import uk.gov.gchq.magmacore.service.transformation.DbChangeSet;
import uk.gov.gchq.magmacore.service.transformation.DbCreateOperation;
import uk.gov.gchq.magmacore.service.transformation.DbDeleteOperation;
import uk.gov.gchq.magmacore.service.transformation.DbTransformation;
import uk.gov.gchq.magmacore.service.verify.DataIntegrityReport;

/**
 * Service for interacting with a {@link MagmaCoreDatabase}.
 *
 * <p>
 * Note that Transaction control is manual unless using any of the following:
 * </p>
 * <ol>
 * <li>getInTransaction()</li>
 * <li>runInReadTransaction()</li>
 * <li>runInWriteTransaction()</li>
 * <li>exportTtl()</li>
 * <li>importTtl()</li>
 * <li>verifyModel()</li>
 * </ol>
 * <p>
 * Nested transactions are not supported so ensure that no transaction is in progress before 
 * using any of the above methods.
 * </p>
 */
public class MagmaCoreService {

    private final MagmaCoreDatabase database;

    /**
     * Constructs a MagmaCoreService for a {@link MagmaCoreDatabase}.
     *
     * @param database {@link MagmaCoreDatabase} to build the service for.
     */
    MagmaCoreService(final MagmaCoreDatabase database) {
        this.database = database;
    }

    /**
     * Find the details of participants in associations of a specific kind between two
     * {@link Individual} objects at a point in time.
     *
     * @param individual1 The first {@link Individual}.
     * @param individual2 The second {@link Individual}.
     * @param kind        The {@link KindOfAssociation}.
     * @param pointInTime The {@link PointInTime} that the associations should exist.
     * @return A {@link Set} of {@link ParticipantDetails}.
     */
    public Set<ParticipantDetails> findParticipantDetails(final Individual individual1, final Individual individual2,
            final KindOfAssociation kind, final PointInTime pointInTime) {

        final Instant when = Instant.parse(pointInTime.value(HQDM.ENTITY_NAME).iterator().next().toString());

        final QueryResultList queryResultList = database
                .executeQuery(String.format(MagmaCoreServiceQueries.FIND_PARTICIPANT_DETAILS_QUERY, individual1.getId(),
                        individual2.getId(),
                        kind.getId(), individual1.getId(), individual2.getId(), kind.getId()));

        // Filter by the pointInTime
        final QueryResultList queryResults = filterByPointInTime(when, queryResultList);

        // Process all of the participants.
        return database.toTopObjects(queryResults)
                .stream()
                // Map them to ParticipantDetails objects.
                .map(p -> {
                    // Get the Roles of the Participant.
                    final Set<Role> roles = p.value(HQDM.MEMBER_OF_KIND)
                            .stream()
                            .map(o -> (IRI) o)
                            .map(roleIri -> database.get(roleIri))
                            .map(role -> (Role) role)
                            .collect(Collectors.toSet());
                    return new ParticipantDetails((Participant) p, roles);
                })
                .collect(Collectors.toSet());
    }

    /**
     * Filter a {@link QueryResultList} by a {@link PointInTime}. The {@link QueryResultList} should
     * have `start` and `finish` columns to allow filtering.
     *
     * @param when            {@link Instant}.
     * @param queryResultList {@link QueryResultList}.
     * @return {@link QueryResultList}.
     */
    private QueryResultList filterByPointInTime(final Instant when, final QueryResultList queryResultList) {
        final List<QueryResult> queryResults = queryResultList.getQueryResults()
                .stream()
                .filter(qr -> {
                    final RDFNode start = qr.get("start");
                    final RDFNode finish = qr.get("finish");
                    final Instant from = (start != null) ? Instant.parse(start.toString())
                            : Instant.MIN;
                    final Instant to = (finish != null) ? Instant.parse(finish.toString())
                            : Instant.MAX;

                    return (when.equals(from) || when.isAfter(from))
                            && (when.equals(to) || when.isBefore(to));
                })
                .collect(Collectors.toList());
        return new QueryResultList(queryResultList.getVarNames(), queryResults);
    }

    /**
     * Find the Set of {@link Thing} represented by the given sign value.
     *
     * <p>
     * This could probably be replaced with a (rather complex) SPARQL query if {@link MagmaCoreDatabase}
     * allowed the execution of such queries.
     * </p>
     *
     * @param community   The {@link RecognizingLanguageCommunity} that recognizes the sign value.
     * @param pattern     The {@link Pattern} the sign conforms to.
     * @param value       {@link String} the sign value to look for.
     * @param pointInTime {@link PointInTime} the point in time we are interested in.
     * @return {@link List} of {@link Thing} represented by the value.
     * @throws MagmaCoreException if the number of {@link RepresentationByPattern} found is not 1.
     */
    public List<? extends Thing> findBySignValue(
            final RecognizingLanguageCommunity community,
            final Pattern pattern,
            final String value,
            final PointInTime pointInTime) throws MagmaCoreException {

        final Set<Object> pointInTimeValues = pointInTime.value(HQDM.ENTITY_NAME);
        if (pointInTimeValues == null || pointInTimeValues.isEmpty()) {
            return List.of();
        }

        final Instant when = Instant.parse(pointInTimeValues.iterator().next().toString());

        final QueryResultList queryResultList = database
                .executeQuery(String.format(MagmaCoreServiceQueries.FIND_BY_SIGN_VALUE_QUERY,
                        value,
                        community.getId(),
                        pattern.getId()));

        // Filter by the pointInTime
        final QueryResultList queryResults = filterByPointInTime(when, queryResultList);

        return database.toTopObjects(queryResults);
    }

    /**
     * Find the Set of {@link Thing} represented by the given partial sign value.
     *
     * <p>
     * The search is case-insensitive.
     * This could probably be replaced with a (rather complex) SPARQL query if {@link MagmaCoreDatabase}
     * allowed the execution of such queries.
     * </p>
     *
     * @param community   The {@link RecognizingLanguageCommunity} that recognizes the sign value.
     * @param pattern     The {@link Pattern} the sign conforms to.
     * @param value       {@link String} the partial sign value to look for.
     * @param pointInTime {@link PointInTime} the point in time we are interested in.
     * @return {@link List} of {@link Thing} represented by the value.
     * @throws MagmaCoreException if the number of {@link RepresentationByPattern} found is not 1.
     */
    public List<? extends Thing> findByPartialSignValue(
            final RecognizingLanguageCommunity community,
            final Pattern pattern,
            final String value,
            final PointInTime pointInTime) throws MagmaCoreException {

        final Set<Object> pointInTimeValues = pointInTime.value(HQDM.ENTITY_NAME);
        if (pointInTimeValues == null || pointInTimeValues.isEmpty()) {
            return List.of();
        }

        final Instant when = Instant.parse(pointInTimeValues.iterator().next().toString());

        final QueryResultList queryResultList = database
                .executeQuery(String.format(MagmaCoreServiceQueries.FIND_BY_PARTIAL_SIGN_VALUE_CASE_INSENSITIVE_QUERY,
                        value,
                        community.getId(),
                        pattern.getId()));

        // Filter by the pointInTime
        final QueryResultList queryResults = filterByPointInTime(when, queryResultList);

        return database.toTopObjects(queryResults);
    }

    /**
     * Find Things of a giver rdf:type and Class and their signs that are of a particular pattern.
     *
     * @param type        IRI.
     * @param clazz       IRI.
     * @param pattern     IRI.
     * @param pointInTime {@link PointInTime}.
     * @return A {@link List} of {@link Thing}.
     */
    public List<? extends Thing> findByTypeClassAndSignPattern(
            final IRI type,
            final IRI clazz,
            final IRI pattern,
            final PointInTime pointInTime) {

        final Set<Object> pointInTimeValues = pointInTime.value(HQDM.ENTITY_NAME);
        if (pointInTimeValues == null || pointInTimeValues.isEmpty()) {
            return List.of();
        }

        final Instant when = Instant.parse(pointInTimeValues.iterator().next().toString());

        final QueryResultList queryResultList = database
                .executeQuery(String.format(MagmaCoreServiceQueries.FIND_OBJECTS_BY_TYPE_CLASS_AND_SIGN_PATTERN,
                        type, clazz, pattern, type, clazz, pattern));

        // Filter by the pointInTime
        final QueryResultList queryResults = filterByPointInTime(when, queryResultList);

        return database.toTopObjects(queryResults);
    }

    /**
     * Find Things of a giver rdf:type and Kind and their signs that are of a particular pattern.
     *
     * @param type        IRI.
     * @param kind        IRI.
     * @param pattern     IRI.
     * @param pointInTime {@link PointInTime}.
     * @return A {@link List} of {@link Thing}.
     */
    public List<? extends Thing> findByTypeKindAndSignPattern(
            final IRI type,
            final IRI kind,
            final IRI pattern,
            final PointInTime pointInTime) {

        final Set<Object> pointInTimeValues = pointInTime.value(HQDM.ENTITY_NAME);
        if (pointInTimeValues == null || pointInTimeValues.isEmpty()) {
            return List.of();
        }

        final Instant when = Instant.parse(pointInTimeValues.iterator().next().toString());

        final QueryResultList queryResultList = database
                .executeQuery(String.format(MagmaCoreServiceQueries.FIND_OBJECTS_BY_TYPE_AND_SIGN_PATTERN,
                        type, kind, pattern, type, kind, pattern));

        // Filter by the pointInTime
        final QueryResultList queryResults = filterByPointInTime(when, queryResultList);

        return database.toTopObjects(queryResults);
    }

    /**
     * Find Individuals with states participating in associations of a specified kind, their roles and
     * signs.
     *
     * @param kindOfAssociation {@link IRI}.
     * @param pointInTime       {@link PointInTime}.
     * @return A {@link List} of {@link Thing}.
     */
    public List<? extends Thing> findByKindOfAssociation(final IRI kindOfAssociation, final PointInTime pointInTime) {

        final Set<Object> pointInTimeValues = pointInTime.value(HQDM.ENTITY_NAME);
        if (pointInTimeValues == null || pointInTimeValues.isEmpty()) {
            return List.of();
        }

        final Instant when = Instant.parse(pointInTimeValues.iterator().next().toString());

        final QueryResultList queryResultList = database
                .executeQuery(String.format(MagmaCoreServiceQueries.FIND_BY_KIND_OF_ASSOCIATION,
                        kindOfAssociation, kindOfAssociation, kindOfAssociation));

        // Filter by the pointInTime
        final QueryResultList queryResults = filterByPointInTime(when, queryResultList);

        return database.toTopObjects(queryResults);

    }

    /**
     * Find the items associated to an item by an association of a specified kind.
     *
     * @param item              IRI
     * @param kindOfAssociation IRI
     * @return {@link List} of {@link Thing}
     */
    public List<? extends Thing> findAssociated(final IRI item, final IRI kindOfAssociation) {

        final QueryResultList queryResultList = database
                .executeQuery(String.format(MagmaCoreServiceQueries.FIND_ASSOCIATED,
                        kindOfAssociation, item, item,
                        kindOfAssociation, item, item,
                        kindOfAssociation, item, item));

        return database.toTopObjects(queryResultList);

    }

    /**
     * Find the items associated to an item by an association of a specified kind that are valid at a PointInTime.
     *
     * @param item              IRI
     * @param kindOfAssociation IRI
     * @param pointInTime {@link PointInTime}
     * @return {@link List} of {@link Thing}
     */
    public List<? extends Thing> findAssociated(final IRI item, final IRI kindOfAssociation, final PointInTime pointInTime) {

        final Set<Object> pointInTimeValues = pointInTime.value(HQDM.ENTITY_NAME);
        if (pointInTimeValues == null || pointInTimeValues.isEmpty()) {
            return List.of();
        }

        final Instant when = Instant.parse(pointInTimeValues.iterator().next().toString());

        final QueryResultList queryResultList = database
                .executeQuery(String.format(MagmaCoreServiceQueries.FIND_ASSOCIATED,
                        kindOfAssociation, item, item,
                        kindOfAssociation, item, item,
                        kindOfAssociation, item, item));

        final QueryResultList queryResults = filterByPointInTime(when, queryResultList);
        return database.toTopObjects(queryResults);

    }

    /**
     * A case-sensitive search for entities in a specified class with a sign containing the given text.
     *
     * @param text        The String to search for.
     * @param classIri    The IRI of the class that the entities should be a member_of.
     * @param pointInTime When the entities should have the matching sign.
     * @return A {@link List} of {@link Thing}.
     */
    public List<? extends Thing> findByPartialSignAndClassCaseSensitive(final String text, final IRI classIri,
            final PointInTime pointInTime) {

        final Set<Object> pointInTimeValues = pointInTime.value(HQDM.ENTITY_NAME);
        if (pointInTimeValues == null || pointInTimeValues.isEmpty()) {
            return List.of();
        }

        final Instant when = Instant.parse(pointInTimeValues.iterator().next().toString());

        final QueryResultList queryResultList = database
                .executeQuery(
                        String.format(MagmaCoreServiceQueries.FIND_MEMBERS_OF_CLASS_BY_PARTIAL_SIGN_CASE_SENSITIVE,
                                text, classIri,
                                text, classIri,
                                text, classIri));

        // Filter by the pointInTime
        final QueryResultList queryResults = filterByPointInTime(when, queryResultList);

        return database.toTopObjects(queryResults);

    }

    /**
     * A case-insensitive search for entities in a specified class with a sign containing the given text.
     *
     * @param text        The String to search for.
     * @param classIri    The IRI of the class that the entities should be a member_of.
     * @param pointInTime When the entities should have the matching sign.
     * @return A {@link List} of {@link Thing}.
     */
    public List<? extends Thing> findByPartialSignAndClass(final String text, final IRI classIri,
            final PointInTime pointInTime) {

        final Set<Object> pointInTimeValues = pointInTime.value(HQDM.ENTITY_NAME);
        if (pointInTimeValues == null || pointInTimeValues.isEmpty()) {
            return List.of();
        }

        final Instant when = Instant.parse(pointInTimeValues.iterator().next().toString());

        final QueryResultList queryResultList = database
                .executeQuery(
                        String.format(MagmaCoreServiceQueries.FIND_MEMBERS_OF_CLASS_BY_PARTIAL_SIGN_CASE_INSENSITIVE,
                                text, classIri,
                                text, classIri,
                                text, classIri));

        // Filter by the pointInTime
        final QueryResultList queryResults = filterByPointInTime(when, queryResultList);

        return database.toTopObjects(queryResults);

    }

    /**
     * A case-insensitive search for entities in a specified class with a sign containing the given text
     * that are referenced by an activity.
     *
     * @param wholeIri    The object that the required entities are composed into.
     * @param text        The String to search for.
     * @param classIri    The IRI of the class that the entities should be a member_of.
     * @param pointInTime When the entities should have the matching sign.
     * @return A {@link List} of {@link Thing}.
     */
    public List<? extends Thing> findByPartialSignByActivityReferenceAndClass(final IRI wholeIri,
            final String text, final IRI classIri,
            final PointInTime pointInTime) {

        final Set<Object> pointInTimeValues = pointInTime.value(HQDM.ENTITY_NAME);
        if (pointInTimeValues == null || pointInTimeValues.isEmpty()) {
            return List.of();
        }

        final Instant when = Instant.parse(pointInTimeValues.iterator().next().toString());

        final QueryResultList queryResultList = database.executeQuery(String.format(
                MagmaCoreServiceQueries.FIND_MEMBERS_OF_CLASS_BY_ACTIVITY_AND_PARTIAL_SIGN_CASE_INSENSITIVE,
                text, classIri, wholeIri,
                text, classIri, wholeIri,
                text, classIri, wholeIri));

        // Filter by the pointInTime
        final QueryResultList queryResults = filterByPointInTime(when, queryResultList);

        return database.toTopObjects(queryResults);

    }

    /**
     * A case-sensitive search for entities in a specified class with a sign containing the given text
     * that are referenced by an activity.
     *
     * @param wholeIri    The object that the required entities are composed into.
     * @param text        The String to search for.
     * @param classIri    The IRI of the class that the entities should be a member_of.
     * @param pointInTime When the entities should have the matching sign.
     * @return A {@link List} of {@link Thing}.
     */
    public List<? extends Thing> findByPartialSignByActivityReferenceAndClassCaseSensitive(final IRI wholeIri,
            final String text, final IRI classIri,
            final PointInTime pointInTime) {

        final Set<Object> pointInTimeValues = pointInTime.value(HQDM.ENTITY_NAME);
        if (pointInTimeValues == null || pointInTimeValues.isEmpty()) {
            return List.of();
        }

        final Instant when = Instant.parse(pointInTimeValues.iterator().next().toString());

        final QueryResultList queryResultList = database.executeQuery(String.format(
                MagmaCoreServiceQueries.FIND_MEMBERS_OF_CLASS_BY_ACTIVITY_AND_PARTIAL_SIGN_CASE_SENSITIVE,
                text, classIri, wholeIri,
                text, classIri, wholeIri,
                text, classIri, wholeIri));

        // Filter by the pointInTime
        final QueryResultList queryResults = filterByPointInTime(when, queryResultList);

        return database.toTopObjects(queryResults);

    }

    /**
     * A case-sensitive search for entities in a specified class with a sign containing the given text
     * that are parts of a given whole.
     *
     * @param wholeIri    The object that the required entities are composed into.
     * @param text        The String to search for.
     * @param classIri    The IRI of the class that the entities should be a member_of.
     * @param pointInTime When the entities should have the matching sign.
     * @return A {@link List} of {@link Thing}.
     */
    public List<? extends Thing> findByPartialSignCompositionAndClassCaseSensitive(final IRI wholeIri,
            final String text, final IRI classIri,
            final PointInTime pointInTime) {

        final Set<Object> pointInTimeValues = pointInTime.value(HQDM.ENTITY_NAME);
        if (pointInTimeValues == null || pointInTimeValues.isEmpty()) {
            return List.of();
        }

        final Instant when = Instant.parse(pointInTimeValues.iterator().next().toString());

        final QueryResultList queryResultList = database.executeQuery(String.format(
                MagmaCoreServiceQueries.FIND_MEMBERS_OF_CLASS_BY_COMPOSITION_AND_PARTIAL_SIGN_CASE_SENSITIVE,
                text, classIri, wholeIri,
                text, classIri, wholeIri,
                text, classIri, wholeIri));

        // Filter by the pointInTime
        final QueryResultList queryResults = filterByPointInTime(when, queryResultList);

        return database.toTopObjects(queryResults);

    }

    /**
     * A case-insensitive search for entities in a specified class with a sign containing the given text
     * that are parts of a given whole.
     *
     * @param wholeIri    The object that the required entities are composed into.
     * @param text        The String to search for.
     * @param classIri    The IRI of the class that the entities should be a member_of.
     * @param pointInTime When the entities should have the matching sign.
     * @return A {@link List} of {@link Thing}.
     */
    public List<? extends Thing> findByPartialSignCompositionAndClass(final IRI wholeIri,
            final String text, final IRI classIri,
            final PointInTime pointInTime) {

        final Set<Object> pointInTimeValues = pointInTime.value(HQDM.ENTITY_NAME);
        if (pointInTimeValues == null || pointInTimeValues.isEmpty()) {
            return List.of();
        }

        final Instant when = Instant.parse(pointInTimeValues.iterator().next().toString());

        final QueryResultList queryResultList = database.executeQuery(String.format(
                MagmaCoreServiceQueries.FIND_MEMBERS_OF_CLASS_BY_COMPOSITION_AND_PARTIAL_SIGN_CASE_INSENSITIVE,
                text, classIri, wholeIri,
                text, classIri, wholeIri,
                text, classIri, wholeIri));

        // Filter by the pointInTime
        final QueryResultList queryResults = filterByPointInTime(when, queryResultList);

        return database.toTopObjects(queryResults);

    }

    /**
     * Find the signs and their patterns for an entity.
     *
     * @param entityIri   The entity {@link IRI}.
     * @param pointInTime A {@link PointInTime}.
     * @return A {@link List} of {@link SignPatternDto} objects.
     */
    public List<SignPatternDto> findSignsForEntity(final IRI entityIri, final PointInTime pointInTime) {

        final Set<Object> pointInTimeValues = pointInTime.value(HQDM.ENTITY_NAME);
        if (pointInTimeValues == null || pointInTimeValues.isEmpty()) {
            return List.of();
        }

        final Instant when = Instant.parse(pointInTimeValues.iterator().next().toString());

        final QueryResultList queryResultList = database.executeQuery(String.format(
                MagmaCoreServiceQueries.FIND_SIGNS_FOR_ENTITY, entityIri));

        // Filter by the pointInTime
        final QueryResultList queryResults = filterByPointInTime(when, queryResultList);
        return queryResults.getQueryResults()
                .stream()
                .map(MagmaCoreService::toSignPatternDto)
                .collect(Collectors.toList());
    }

    /**
     * Find the Thing referenced by a field value where the thing is a member of the given class.
     *
     * @param fieldIri   The HQDM predicate IRI.
     * @param fieldValue The field value - typically a {@link String} or {@link IRI}.
     * @param classIri   The class {@link IRI}.
     * @return A {@link List} of {@link Thing}.
     */
    public List<? extends Thing> findByFieldValueAndClass(
            final IRI fieldIri,
            final Object fieldValue,
            final IRI classIri) {

        final QueryResultList queryResultList = database.executeQuery(String.format(
                MagmaCoreServiceQueries.FIND_BY_FIELD_VALUE_AND_CLASS, fieldIri, fieldValue, classIri));

        return database.toTopObjects(queryResultList);
    }

    /**
     * Convert a specific Query Result into a SignPatternDto.
     *
     * @param qr {@link QueryResult}.
     * @return {@link SignPatternDto}.
     */
    private static SignPatternDto toSignPatternDto(final QueryResult qr) {
        return new SignPatternDto(
                qr.get("sign_value").toString(),
                qr.get("pattern_name").toString(),
                qr.get("rep_by_pattern_name").toString());
    }

    /**
     * Find an object by its {@link HQDM#ENTITY_NAME}.
     *
     * @param <T>        HQDM entity type.
     * @param entityName Entity name value to search for.
     * @return {@link Thing} that was found.
     * @throws RuntimeException If no or multiple results were found.
     */
    public <T extends Thing> T findByEntityName(final String entityName) {
        final List<Thing> searchResult = findByPredicateIriAndValue(HQDM.ENTITY_NAME, entityName);

        if (searchResult.size() == 1) {
            return (T) searchResult.get(0);
        } else if (searchResult.isEmpty()) {
            throw new RuntimeException("No entity found with name: " + entityName);
        } else {
            throw new RuntimeException("Multiple entities found with name: " + entityName);
        }
    }

    /**
     * Find objects by a predicate.
     *
     * @param <T>       HQDM entity type.
     * @param predicate the predicate {@link IRI}
     * @return a List of {@link Thing} that were found.
     */
    public <T extends Thing> List<T> findByPredicateIriOnly(final IRI predicate) {
        return (List<T>) database.findByPredicateIriOnly(predicate);
    }

    /**
     * Find objects by a predicate value.
     *
     * @param <T>       HQDM entity type.
     * @param predicate the predicate {@link IRI}
     * @param value     The value of the predicate.
     * @return a List of {@link Thing} that were found.
     */
    public <T extends Thing> List<T> findByPredicateIriAndValue(final IRI predicate, final Object value) {
        return (List<T>) database.findByPredicateIriAndValue(predicate, value);
    }

    /**
     * Find members of a given class.
     *
     * @param classIri The class {@link IRI}.
     * @return A {@link List} of {@link Thing}.
     */
    public List<? extends Thing> findByClass(final IRI classIri) {
        return database.findByPredicateIri(HQDM.MEMBER_OF, classIri);
    }

    /**
     * Create a new {@link Thing} in the database.
     *
     * @param thing {@link Thing} to create.
     */
    public void create(final Thing thing) {
        database.create(thing);
    }

    /**
     * Delete an entity from the collection.
     *
     * @param object Entity to delete.
     */
    void delete(final Thing object) {
        database.delete(object);
    }

    /**
     * Apply a set of deletes to the database.
     *
     * @param deletes a {@link List} of {@link DbDeleteOperation}
     */
    void delete(final List<DbDeleteOperation> deletes) {
        database.delete(deletes);
    }

    /**
     * Convert a {@link Collection} of {@link Thing} objects to a {@link DbTransformation} that can be
     * used to persist them. Typically this should be followed by a call to `runInTransaction`.
     *
     * @param things a {@link Collection} of {@link Thing} objects to be persisted.
     * @return {@link DbTransformation}
     */
    public DbTransformation createDbTransformation(final Collection<? extends Thing> things) {
        return new DbTransformation(things.stream()
                .map(MagmaCoreService::toDbChangeSet)
                .toList());
    }

    /**
     * Convert a {@link Thing} to a {@link DbChangeSet} by creating a {@link DbCreateOperation} for each
     * of its predicate valiues.
     *
     * @param thing a {@link Thing}
     * @return a {@link DbChangeSet}
     */
    private static DbChangeSet toDbChangeSet(final Thing thing) {

        // Map the Thing's predicates to DbCreateOperation objects.
        final IRI iri = thing.getId();
        final List<DbCreateOperation> creates = thing.getPredicates()
                .entrySet()
                .stream()
                .flatMap(entry -> entry.getValue()
                        .stream()
                        .map(value -> {
                            return new DbCreateOperation(iri, (IRI) entry.getKey(), value);
                        }))
                .toList();

        return new DbChangeSet(List.of(), creates);
    }

    /**
     * Update an existing {@link Thing} in the database.
     *
     * @param thing {@link Thing} to update.
     */
    public void update(final Thing thing) {
        database.update(thing);
    }

    /**
     * Apply a set of deletes then a set of creates to the database.
     *
     * @param deletes A {@link List} of {@link DbDeleteOperation}.
     * @param creates A {@link List} of {@link DbCreateOperation}.
     */
    public void update(final List<DbDeleteOperation> deletes, final List<DbCreateOperation> creates) {
        database.delete(deletes);
        database.create(creates);
    }

    /**
     * Get a {@link Thing} by its IRI.
     *
     * @param iri IRI of the thing.
     * @return {@link Thing} to get.
     */
    public Thing get(final IRI iri) {
        return database.get(iri);
    }

    /**
     * Get a {@link Thing} by its {@link IRI} in a transactional database.
     *
     * @param iri {@link IRI} of the {@link Thing}.
     * @return {@link Thing} to get.
     */
    public Thing getInTransaction(final IRI iri) {
        try {
            database.beginRead();
            final Thing result = database.get(iri);
            database.commit();
            return result;
        } catch (final Exception e) {
            database.abort();
            throw e;
        }
    }

    /**
     * Run a {@link Function} in a transaction.
     *
     * @param func {@link Function} to run.
     */
    public void runInReadTransaction(final Function<MagmaCoreService, MagmaCoreService> func) {
        try {
            database.beginRead();
            func.apply(this);
            database.commit();
        } catch (final Exception e) {
            database.abort();
            throw e;
        }
    }

    /**
     * Run a {@link Function} in a transaction.
     *
     * @param func {@link Function} to run.
     */
    public void runInWriteTransaction(final Function<MagmaCoreService, MagmaCoreService> func) {
        try {
            database.beginWrite();
            func.apply(this);
            database.commit();
        } catch (final Exception e) {
            database.abort();
            throw e;
        }
    }

    /**
     * Find entities by their names.
     *
     * @param entityNames {@link List} of entity names.
     * @return {@link Map} of {@link String} to {@link Thing}.
     */
    public Map<String, Thing> findByEntityNameInTransaction(final List<String> entityNames) {
        try {
            database.beginRead();
            final HashMap<String, Thing> result = new HashMap<String, Thing>();

            for (final String name : entityNames) {
                result.put(name, findByEntityName(name));
            }

            database.commit();

            return result;
        } catch (final Exception e) {
            database.abort();
            throw e;
        }
    }

    /**
     * Dump the database to TTL format.
     *
     * @param out A {@link PrintStream}.
     */
    public void exportTtl(final PrintStream out) {
        database.dump(out, Lang.TTL);
    }

    /**
     * Load TTL data from an {@link InputStream}.
     *
     * @param in An {@link InputStream} of TTL data.
     */
    public void importTtl(final InputStream in) {
        database.load(in, Lang.TTL);
    }

    /**
     * Verify that the model in the database matches how we want to use HQDM.
     *
     * @return A {@link List} of {@link Thing} representing model integrity errors.
     */
    public List<Thing> verifyModel() {
        return DataIntegrityReport.verify(database);
    }

    /**
<<<<<<< HEAD
     * Start a transaction in READ mode.
     */
    void beginRead() {
        database.beginRead();
    }

    /**
     * Start a transaction in Write mode.
     */
    void beginWrite() {
        database.beginWrite();
    }

    /**
     * Commit a transaction - Finish the current transaction and make any changes permanent (if a
     * "write" transaction).
     */
    void commit() {
        database.commit();
    }

    /**
     * Abort a transaction - Finish the transaction and undo any changes (if a "write" transaction).
     */
    void abort() {
        database.abort();
    }

=======
     * Execute a SELECT query.
     *
     * @param query a SELECT query {@link String}
     * @return a {@link QueryResultList}
     */
    public QueryResultList executeQuery(final String query) {
        return database.executeQuery(query);
    }
>>>>>>> 5de974db
}<|MERGE_RESOLUTION|>--- conflicted
+++ resolved
@@ -878,7 +878,6 @@
     }
 
     /**
-<<<<<<< HEAD
      * Start a transaction in READ mode.
      */
     void beginRead() {
@@ -907,7 +906,7 @@
         database.abort();
     }
 
-=======
+    /**
      * Execute a SELECT query.
      *
      * @param query a SELECT query {@link String}
@@ -916,5 +915,4 @@
     public QueryResultList executeQuery(final String query) {
         return database.executeQuery(query);
     }
->>>>>>> 5de974db
 }